--- conflicted
+++ resolved
@@ -23,13 +23,10 @@
 
 client_scripts {
     'scripts/**/cl_*.lua',
-<<<<<<< HEAD
-=======
     'scripts/menu/vendor/freecam/utils.lua',
     'scripts/menu/vendor/freecam/config.lua',
     'scripts/menu/vendor/freecam/main.lua',
     'scripts/menu/vendor/freecam/camera.lua',
->>>>>>> c954bca9
 }
 
 ui_page 'scripts/menu/nui/index.html'
