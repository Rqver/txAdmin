--- conflicted
+++ resolved
@@ -1,10 +1,7 @@
 //Requires
-<<<<<<< HEAD
 const fs = require('fs');
 const bcrypt = require('bcrypt');
-=======
 const httpServer  = require('http');
->>>>>>> fd603ece
 const express = require('express');
 const session = require('express-session');
 const template = require('lodash.template');
@@ -17,21 +14,21 @@
 module.exports = class WebServer {
     constructor(config) {
         this.config = config;
+        this.session = session({
+            secret: 'fxAdmin'+bcrypt.genSaltSync(),
+            resave: false,
+            saveUninitialized: false
+        });
+
         this.app = express();
         this.httpServer = httpServer.createServer(this.app);
         this.app.use(cors());
-
-        this.app.use(session({
-            secret: 'fxAdmin'+bcrypt.genSaltSync(),
-            resave: false,
-            saveUninitialized: false
-        }));
-
+        this.app.use(this.session);
         this.app.use(express.urlencoded({extended: true}))
         this.app.use(express.static('public', {index: false}))
         this.setupRoutes()
         try {
-            this.httpServer.listen(this.config.port, () => {
+            this.httpServer.listen(this.config.port, '0.0.0.0', () => {
                 logOk(`::Started at http://${globals.config.publicIP}:${this.config.port}/`, context);
                 globals.webConsole.startSocket(this.httpServer);
             })
@@ -88,6 +85,9 @@
         this.app.get('/checkVersion', async (req, res) => {
             res.send(globals.version);
         });
+        this.app.get('/console', globals.authenticator.sessionCheckerWeb, (req, res) => {
+            res.sendFile(getWebRootPath('console.html')); 
+        });
 
         //index
         this.app.get('/', globals.authenticator.sessionCheckerWeb, (req, res) => {
