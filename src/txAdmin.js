--- conflicted
+++ resolved
@@ -146,10 +146,7 @@
 
         //NOTE: dependency order
         //  - translator before monitor
-<<<<<<< HEAD
-=======
         //  - adminVault before webserver
->>>>>>> c954bca9
         //  - translator before fxrunner (for the locale string)
         //  - authenticator before webserver
 
