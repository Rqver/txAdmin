--Check Environment
if GetConvar('txAdmin-serverMode', 'false') ~= 'true' then
  return
end
local apiHost = GetConvar("txAdmin-apiHost", "invalid")
local pipeToken = GetConvar("txAdmin-pipeToken", "invalid")
if apiHost == "invalid" or pipeToken == "invalid" then
  logError('API Host or Pipe Token ConVars not found. Do not start this resource if not using txAdmin.')
  return
end

--Erasing the token convar for security reasons
if (GetConvar('TXADMIN_MENU_DEBUG', 'false') ~= 'true') then
  SetConvar("txAdmin-pipeToken", "removed")
end


-- Vars
local adminPermissions = {}


-- Web UI proxy
RegisterNetEvent('txAdmin:WebPipe')
AddEventHandler('txAdmin:WebPipe', function(callbackId, method, path, headers, body)
  local s = source

  -- Adding auth information
  if path == '/auth/nui' then
    headers['X-TxAdmin-Token'] = pipeToken
    headers['X-TxAdmin-Identifiers'] = table.concat(GetPlayerIdentifiers(s), ', ')
  else
    headers['X-TxAdmin-Token'] = 'not_required' -- so it's easy to detect webpipes
  end
  
  local url = "http://" .. apiHost .. path:gsub("//", "/")
  --debugPrint("[" .. callbackId .. "]>> " .. url)
  --debugPrint("[" .. callbackId .. "] Headers: " .. json.encode(headers))
  

  PerformHttpRequest(url, function(httpCode, data, resultHeaders)
    -- fixing body for error pages (eg 404)
    -- this is likely because of how json.encode() interprets null and an empty table
    data = data or ''
    resultHeaders['x-badcast-fix'] = 'https://youtu.be/LDU_Txk06tM' -- fixed in artifact v3996

    -- fixing redirects
    if resultHeaders.Location then
      if resultHeaders.Location:sub(1, 1) == '/' then
        resultHeaders.Location = '/WebPipe' .. resultHeaders.Location
      end
    end

    -- fixing cookies
    if resultHeaders['Set-Cookie'] then
      local cookieHeader = resultHeaders['Set-Cookie']
      local cookies = type(cookieHeader) == 'table' and cookieHeader or { cookieHeader }
      
      for k in pairs(cookies) do
        cookies[k] = cookies[k] .. '; SameSite=None; Secure'
      end
      
      resultHeaders['Set-Cookie'] = cookies
    end

    -- Sniff permissions out of the auth request
    if path == '/auth/nui' and httpCode == 200 then
      local resp = json.decode(data)
      if resp and resp.isAdmin then
        adminPermissions[s] = resp.permissions
      else
        adminPermissions[s] = nil
      end
    end
  
    --debugPrint("[" .. callbackId .. "] Perms: " .. json.encode(adminPermissions[s]))
    --debugPrint("[" .. callbackId .. "]<< " .. httpCode)
    --debugPrint("[" .. callbackId .. "]<< " .. httpCode .. ': ' .. json.encode(resultHeaders))
    TriggerClientEvent('txAdmin:WebPipe', s, callbackId, httpCode, data, resultHeaders)
  end, method, body, headers, {
    followLocation = false
  })
end)



local ServerCtxObj = {
  oneSync = {
    type = nil,
    status = false
  },
  projectName = nil,
  maxClients = 30,
  locale = nil
}

local function syncServerCtx()
  local oneSyncConvar = GetConvar('onesync', 'off')
  if oneSyncConvar == ('on' or 'legacy') then
    ServerCtxObj.oneSync.type = oneSyncConvar
    ServerCtxObj.status = true
  elseif oneSyncConvar == 'off' then
    ServerCtxObj.oneSyncStatus = false
  end

  -- Default '' in fxServer
  local svProjectName = GetConvar('sv_projectname', '')
  if svProjectName ~= '' then
    ServerCtxObj.projectName = svProjectName
  end

  -- Default 30 in fxServer
  local svMaxClients = GetConvarInt('sv_maxclients', 30)
  ServerCtxObj.maxClients = svMaxClients

  local txAdminLocale = GetConvar('txAdmin-locale', 'en')
  ServerCtxObj.locale = txAdminLocale

  debugPrint('Server CTX assigned to GlobalState, CTX:')
  debugPrint(json.encode(ServerCtxObj))
  GlobalState.txAdminServerCtx = ServerCtxObj
end

-- Everytime the txAdmin convars are changed this event will fire
-- Therefore, lets update global state with that.
AddEventHandler('txAdmin:events:configChanged', function()
  debugPrint('configChanged event triggered, syncing GlobalState')
  syncServerCtx()
end)

CreateThread(function()
  -- If we don't wait for a tick there is some race condition that
  -- sometimes prevents debugPrint lmao
  Wait(0)
  syncServerCtx()
end)

RegisterServerEvent('txAdmin:menu:getServerCtx', function()
  local src = source
  TriggerClientEvent('txAdmin:menu:sendServerCtx', src, serverCtxObj)
end)

<<<<<<< HEAD
RegisterServerEvent('txAdmin:menu:checkAccess', function()
  local src = source
  
  -- TODO: Make this NOT constant
  local canAccess = true
  if false then canAccess = false end
  
  debugPrint((canAccess and "^2" or "^1") .. GetPlayerName(src) ..
               " does " .. (canAccess and "" or "NOT ") .. "have menu permission.")
  TriggerClientEvent('txAdmin:menu:setAccessible', src, canAccess)
end)

=======
RegisterServerEvent('txAdmin:menu:healMyself', function()
  local src = source

  if false then return end

  debugPrint("^2" .. GetPlayerName(src) .. " healed themselves")
  TriggerClientEvent('txAdmin:menu:healed', src)
end)


>>>>>>> c6f47232
RegisterServerEvent('txAdmin:menu:healAllPlayers', function()
  local src = source
  
  -- TODO: Security, permission check
  if false then return end
  
  debugPrint("^2" .. GetPlayerName(src) .. " healed all players!")
  TriggerClientEvent('txAdmin:menu:healed', -1)
end)

---@param x number|nil
---@param y number|nil
---@param z number|nil
RegisterServerEvent('txAdmin:menu:tpToCoords', function(x, y, z)
  local src = source
  
  -- sanity check
  if type(x) ~= 'number' or type(y) ~= 'number' or type(z) ~= 'number' then return end
  
  -- TODO: Security, permission check
  if false then return end
  
  debugPrint("Teleporting " .. GetPlayerName(src) .. " to " .. x .. ", " .. y .. ", " .. z)
  TriggerClientEvent('txAdmin:menu:tpToCoords', src, x, y, z)
end)

RegisterServerEvent('txAdmin:menu:sendAnnouncement', function(message)
  local src = source
  
  -- TODO: Security, permission check
  if false then return end
  
  debugPrint("Player ^2" .. GetPlayerName(src) .. "^0 sent announcement: ^4" .. message)
  --TriggerClientEvent('chat:addMessage', -1, {
  --  color = { 255, 0, 0 },
  --  multiline = true,
  --  args = { "Announcement", message }
  --})
  TriggerClientEvent('txAdmin:receiveAnnounce', -1, message)
end)

RegisterServerEvent('txAdmin:menu:fixVehicle', function()
  local src = source
  
  -- TODO: Security, permission check
  if false then return end
  
  debugPrint("Player " .. GetPlayerName(src) .. " repaired their vehicle!")
  TriggerClientEvent('txAdmin:menu:fixVehicle', src)
end)

local CREATE_AUTOMOBILE = GetHashKey("CREATE_AUTOMOBILE")
RegisterServerEvent('txAdmin:menu:spawnVehicle', function(model)
  local src = source
  if type(model) ~= 'string' then error() end
  
  -- TODO: Security, permission check
  if false then return end
  
  debugPrint("Player " .. GetPlayerName(src) .. " spawned a ^2" .. model .. "^0!")
  local ped = GetPlayerPed(src)
  local veh = Citizen.InvokeNative(CREATE_AUTOMOBILE, GetHashKey(model), GetEntityCoords(ped));
  TriggerClientEvent('txAdmin:menu:spawnVehicle', src, NetworkGetNetworkIdFromEntity(veh))
end)

--[[ Emit player list to clients ]]
CreateThread(function()
  while true do
    local found = {}
    
    local players = GetPlayers()
    for _, serverID in ipairs(players) do
      local ped = GetPlayerPed(serverID)
      local veh = GetVehiclePedIsIn(ped)
      if veh and veh > 0 then
        veh = NetworkGetNetworkIdFromEntity(veh)
      else
        veh = nil
      end

      found[#found + 1] = {
        id = serverID,
        health = GetEntityHealth(ped),
        veh = veh,
        pos = GetEntityCoords(ped),
        username = GetPlayerName(serverID),
        identifiers = GetPlayerIdentifiers(serverID)
      }
      
      -- Lets wait a tick so we don't have hitch issues
      Wait(0)
    end
    
    TriggerClientEvent('txAdmin:menu:setPlayerState', -1, found)
    Wait(1000 * 15)
  end
end)<|MERGE_RESOLUTION|>--- conflicted
+++ resolved
@@ -139,7 +139,6 @@
   TriggerClientEvent('txAdmin:menu:sendServerCtx', src, serverCtxObj)
 end)
 
-<<<<<<< HEAD
 RegisterServerEvent('txAdmin:menu:checkAccess', function()
   local src = source
   
@@ -152,7 +151,6 @@
   TriggerClientEvent('txAdmin:menu:setAccessible', src, canAccess)
 end)
 
-=======
 RegisterServerEvent('txAdmin:menu:healMyself', function()
   local src = source
 
@@ -163,7 +161,6 @@
 end)
 
 
->>>>>>> c6f47232
 RegisterServerEvent('txAdmin:menu:healAllPlayers', function()
   local src = source
   
